--- conflicted
+++ resolved
@@ -34,16 +34,11 @@
     import ..spectrum
 
     # Constants
-<<<<<<< HEAD
-    const AGNI_VERSION::String   = "1.7.4"
-    const HYDROGRAV_STEPS::Int64 = 40
-=======
     const AGNI_VERSION::String    = "1.7.4"  # current agni version
     const HYDROGRAV_STEPS::Int64  = 40       # num of sub-layers in hydrostatic integration
     const SOCVER_minimum::Float64 = 2407.2   # minimum required socrates version
 
     @enum RTSCHEME RT_SOCRATES=1 RT_GREYGAS=2
->>>>>>> 600b8423
 
     # Contains data pertaining to the atmosphere (fluxes, temperature, etc.)
     mutable struct Atmos_t
